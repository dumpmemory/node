--- conflicted
+++ resolved
@@ -31,12 +31,8 @@
 	MMNAPIAddress             string
 	DAIAddress                string
 	WETHAddress               string
-<<<<<<< HEAD
-	DNSMap                    map[string]string
+	DNSMap                    map[string][]string
 	DefaultChainID            int64
-=======
-	DNSMap                    map[string][]string
->>>>>>> 9b2ac12e
 }
 
 // TestnetDefinition defines parameters for test network (currently default network)
