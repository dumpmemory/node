/*
 * Copyright (C) 2020 The "MysteriumNetwork/node" Authors.
 *
 * This program is free software: you can redistribute it and/or modify
 * it under the terms of the GNU General Public License as published by
 * the Free Software Foundation, either version 3 of the License, or
 * (at your option) any later version.
 *
 * This program is distributed in the hope that it will be useful,
 * but WITHOUT ANY WARRANTY; without even the implied warranty of
 * MERCHANTABILITY or FITNESS FOR A PARTICULAR PURPOSE.  See the
 * GNU General Public License for more details.
 *
 * You should have received a copy of the GNU General Public License
 * along with this program.  If not, see <http://www.gnu.org/licenses/>.
 */

package service

import (
	"fmt"
	"time"

	"github.com/mysteriumnetwork/node/identity"
	"github.com/mysteriumnetwork/node/p2p"
	"github.com/mysteriumnetwork/node/pb"
	"github.com/mysteriumnetwork/node/session/connectivity"
	"github.com/rs/zerolog/log"
)

func subscribeSessionCreate(mng *SessionManager, ch p2p.Channel) {
	ch.Handle(p2p.TopicSessionCreate, func(c p2p.Context) error {
		var request pb.SessionRequest
		if err := c.Request().UnmarshalProto(&request); err != nil {
			return err
		}
<<<<<<< HEAD
		log.Debug().Msgf("Received P2P message for %q: %s", p2p.TopicSessionCreate, sr.String())

		consumerID := identity.FromAddress(sr.GetConsumer().GetId())
		if !policyRules.IsIdentityAllowed(consumerID) {
			return fmt.Errorf("consumer identity is not allowed: %s", consumerID.Address)
		}

		consumerConfig := sr.GetConfig()
		hermesID := common.HexToAddress(sr.GetConsumer().GetHermesID())
		sessionInstance, err := mng.Start(consumerID, hermesID, int(sr.GetProposalID()))
		if err != nil {
			return fmt.Errorf("cannot start session %s: %w", string(sessionInstance.ID), err)
		}

		sessionID = string(sessionInstance.ID)

		tracer.EndStage(sessionStartTrace)

		provideConfigTrace := tracer.StartStage("Provider config")
		config, err := service.ProvideConfig(string(sessionInstance.ID), consumerConfig, ch.ServiceConn())
		if err != nil {
			sessionInstance.Close()
			return fmt.Errorf("cannot get provider config for session %s: %w", string(sessionInstance.ID), err)
		}
		tracer.EndStage(provideConfigTrace)

		if config.SessionDestroyCallback != nil {
			go func() {
				<-sessionInstance.Done()
				config.SessionDestroyCallback()
			}()
		}
=======
		log.Debug().Msgf("Received P2P message for %q: %s", p2p.TopicSessionCreate, request.String())
>>>>>>> c217e537

		response, err := mng.Start(&request)
		if err != nil {
			return fmt.Errorf("cannot start session: %s: %w", response.ID, err)
		}

		return c.OkWithReply(p2p.ProtoMessage(&response))
	})
}

func subscribeSessionStatus(ch p2p.ChannelHandler, statusStorage connectivity.StatusStorage) {
	ch.Handle(p2p.TopicSessionStatus, func(c p2p.Context) error {
		var ss pb.SessionStatus
		if err := c.Request().UnmarshalProto(&ss); err != nil {
			return err
		}
		log.Debug().Msgf("Received P2P session status message for %q: %s", p2p.TopicSessionStatus, ss.String())

		entry := connectivity.StatusEntry{
			PeerID:       identity.FromAddress(ss.GetConsumerID()),
			StatusCode:   connectivity.StatusCode(ss.GetCode()),
			SessionID:    ss.GetSessionID(),
			Message:      ss.GetMessage(),
			CreatedAtUTC: time.Now().UTC(),
		}
		statusStorage.AddStatusEntry(entry)

		return c.OK()
	})
}

func subscribeSessionDestroy(mng *SessionManager, ch p2p.ChannelHandler) {
	ch.Handle(p2p.TopicSessionDestroy, func(c p2p.Context) error {
		var si pb.SessionInfo
		if err := c.Request().UnmarshalProto(&si); err != nil {
			return err
		}
		log.Debug().Msgf("Received P2P message for %q: %s", p2p.TopicSessionDestroy, si.String())

		go func() {
			consumerID := identity.FromAddress(si.GetConsumerID())
			sessionID := si.GetSessionID()

			err := mng.Destroy(consumerID, sessionID)
			if err != nil {
				log.Err(err).Msgf("Could not destroy session %s: %v", sessionID, err)
			}
		}()

		return c.OK()
	})
}

func subscribeSessionAcknowledge(mng *SessionManager, ch p2p.ChannelHandler) {
	ch.Handle(p2p.TopicSessionAcknowledge, func(c p2p.Context) error {
		var si pb.SessionInfo
		if err := c.Request().UnmarshalProto(&si); err != nil {
			return err
		}
		log.Debug().Msgf("Received P2P message for %q: %s", p2p.TopicSessionAcknowledge, si.String())
		consumerID := identity.FromAddress(si.GetConsumerID())
		sessionID := si.GetSessionID()

		err := mng.Acknowledge(consumerID, sessionID)
		if err != nil {
			return fmt.Errorf("cannot acknowledge session %s: %w", sessionID, err)
		}

		return c.OK()
	})
}<|MERGE_RESOLUTION|>--- conflicted
+++ resolved
@@ -34,42 +34,7 @@
 		if err := c.Request().UnmarshalProto(&request); err != nil {
 			return err
 		}
-<<<<<<< HEAD
-		log.Debug().Msgf("Received P2P message for %q: %s", p2p.TopicSessionCreate, sr.String())
-
-		consumerID := identity.FromAddress(sr.GetConsumer().GetId())
-		if !policyRules.IsIdentityAllowed(consumerID) {
-			return fmt.Errorf("consumer identity is not allowed: %s", consumerID.Address)
-		}
-
-		consumerConfig := sr.GetConfig()
-		hermesID := common.HexToAddress(sr.GetConsumer().GetHermesID())
-		sessionInstance, err := mng.Start(consumerID, hermesID, int(sr.GetProposalID()))
-		if err != nil {
-			return fmt.Errorf("cannot start session %s: %w", string(sessionInstance.ID), err)
-		}
-
-		sessionID = string(sessionInstance.ID)
-
-		tracer.EndStage(sessionStartTrace)
-
-		provideConfigTrace := tracer.StartStage("Provider config")
-		config, err := service.ProvideConfig(string(sessionInstance.ID), consumerConfig, ch.ServiceConn())
-		if err != nil {
-			sessionInstance.Close()
-			return fmt.Errorf("cannot get provider config for session %s: %w", string(sessionInstance.ID), err)
-		}
-		tracer.EndStage(provideConfigTrace)
-
-		if config.SessionDestroyCallback != nil {
-			go func() {
-				<-sessionInstance.Done()
-				config.SessionDestroyCallback()
-			}()
-		}
-=======
 		log.Debug().Msgf("Received P2P message for %q: %s", p2p.TopicSessionCreate, request.String())
->>>>>>> c217e537
 
 		response, err := mng.Start(&request)
 		if err != nil {
