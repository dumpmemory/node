--- conflicted
+++ resolved
@@ -32,52 +32,35 @@
 // ProviderSessionsList should return provider sessions list
 type ProviderSessionsList func(id identity.Identity, rangeTime string) ([]SessionItem, error)
 
-<<<<<<< HEAD
+// ProviderTransferredData should return total traffic served by the provider during a period of time
+type ProviderTransferredData func(id identity.Identity, rangeTime string) (TransferredData, error)
+
 // ProviderSessionsCount should return provider sessions count
 type ProviderSessionsCount func(id identity.Identity, rangeTime string) (SessionsCount, error)
-
-// StatsTracker tracks metrics for service
-type StatsTracker struct {
-	providerStatuses      ProviderStatuses
-	providerSessionsList  ProviderSessionsList
-	providerSessionsCount ProviderSessionsCount
-	currentIdentity       currentIdentity
-=======
-// ProviderTransferredData should return total traffic served by the provider during a period of time
-type ProviderTransferredData func(id identity.Identity, rangeTime string) (TransferredData, error)
 
 // StatsTracker tracks metrics for service
 type StatsTracker struct {
 	providerStatuses        ProviderStatuses
 	providerSessionsList    ProviderSessionsList
 	providerTransferredData ProviderTransferredData
+	providerSessionsCount   ProviderSessionsCount
 	currentIdentity         currentIdentity
->>>>>>> 93cb773e
 }
 
 // NewNodeStatsTracker constructor
 func NewNodeStatsTracker(
 	providerStatuses ProviderStatuses,
 	providerSessions ProviderSessionsList,
-<<<<<<< HEAD
+	providerTransferredData ProviderTransferredData,
 	providerSessionsCount ProviderSessionsCount,
-	currentIdentity currentIdentity,
-) *StatsTracker {
-	mat := &StatsTracker{
-		providerStatuses:      providerStatuses,
-		providerSessionsList:  providerSessions,
-		providerSessionsCount: providerSessionsCount,
-		currentIdentity:       currentIdentity,
-=======
-	providerTransferredData ProviderTransferredData,
 	currentIdentity currentIdentity,
 ) *StatsTracker {
 	mat := &StatsTracker{
 		providerStatuses:        providerStatuses,
 		providerSessionsList:    providerSessions,
 		providerTransferredData: providerTransferredData,
+		providerSessionsCount:   providerSessionsCount,
 		currentIdentity:         currentIdentity,
->>>>>>> 93cb773e
 	}
 
 	return mat
@@ -104,15 +87,14 @@
 	Transferred     int64  `json:"transferred"`
 }
 
-<<<<<<< HEAD
+// TransferredData represent information about total traffic served by the provider during a period of time
+type TransferredData struct {
+	Bytes int `json:"transferred_data_bytes"`
+}
+
 // SessionsCount represent a information about number of sessions during a period of time
 type SessionsCount struct {
 	Count int `json:"count"`
-=======
-// TransferredData represent information about total traffic served by the provider during a period of time
-type TransferredData struct {
-	Bytes int `json:"transferred_data_bytes"`
->>>>>>> 93cb773e
 }
 
 // Sessions retrieves and resolved monitoring status from quality oracle
@@ -125,7 +107,16 @@
 	return []SessionItem{}, errors.New("identity not found")
 }
 
-<<<<<<< HEAD
+// TransferredData retrieves and resolved total traffic served by the provider
+func (m *StatsTracker) TransferredData(rangeTime string) (TransferredData, error) {
+	id, ok := m.currentIdentity.GetUnlockedIdentity()
+	if ok {
+		return m.providerTransferredData(id, rangeTime)
+	}
+
+	return TransferredData{}, errors.New("identity not found")
+}
+
 // SessionsCount retrieves and resolved numbers of sessions
 func (m *StatsTracker) SessionsCount(rangeTime string) (SessionsCount, error) {
 	id, ok := m.currentIdentity.GetUnlockedIdentity()
@@ -134,14 +125,4 @@
 	}
 
 	return SessionsCount{}, errors.New("identity not found")
-=======
-// TransferredData retrieves and resolved total traffic served by the provider
-func (m *StatsTracker) TransferredData(rangeTime string) (TransferredData, error) {
-	id, ok := m.currentIdentity.GetUnlockedIdentity()
-	if ok {
-		return m.providerTransferredData(id, rangeTime)
-	}
-
-	return TransferredData{}, errors.New("identity not found")
->>>>>>> 93cb773e
 }