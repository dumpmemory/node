--- conflicted
+++ resolved
@@ -19,11 +19,8 @@
 
 import (
 	"fmt"
-<<<<<<< HEAD
 	"math/big"
-=======
 	"time"
->>>>>>> 38f93e33
 
 	"github.com/mysteriumnetwork/node/core/discovery/proposal"
 	"github.com/mysteriumnetwork/node/core/quality"
@@ -119,16 +116,10 @@
 }
 
 type proposalsManager struct {
-<<<<<<< HEAD
 	repository          proposalRepository
 	cache               []proposal.PricedServiceProposal
-=======
-	repository          proposal.Repository
-	cache               []market.ServiceProposal
 	cachedAt            time.Time
 	cacheTTL            time.Duration
-	mysteriumAPI        mysteriumAPI
->>>>>>> 38f93e33
 	filterPresetStorage *proposal.FilterPresetStorage
 }
 
@@ -153,7 +144,7 @@
 	return m.map2Response(filteredProposals)
 }
 
-func (m *proposalsManager) applyFilter(presetID int, proposals []market.ServiceProposal) ([]market.ServiceProposal, error) {
+func (m *proposalsManager) applyFilter(presetID int, proposals []proposal.PricedServiceProposal) ([]proposal.PricedServiceProposal, error) {
 	if presetID != 0 {
 		preset, err := m.filterPresetStorage.Get(presetID)
 		if err != nil {
@@ -169,16 +160,12 @@
 	return m.cache
 }
 
-<<<<<<< HEAD
-func (m *proposalsManager) getFromRepository(filter *proposal.Filter) ([]proposal.PricedServiceProposal, error) {
-=======
-func (m *proposalsManager) addToCache(proposals []market.ServiceProposal) {
+func (m *proposalsManager) addToCache(proposals []proposal.PricedServiceProposal) {
 	m.cache = proposals
 	m.cachedAt = time.Now()
 }
 
-func (m *proposalsManager) getFromRepository(filter *proposal.Filter) ([]market.ServiceProposal, error) {
->>>>>>> 38f93e33
+func (m *proposalsManager) getFromRepository(filter *proposal.Filter) ([]proposal.PricedServiceProposal, error) {
 	allProposals, err := m.repository.Proposals(filter)
 	if err != nil {
 		return nil, fmt.Errorf("could not get proposals from repository: %w", err)
@@ -195,15 +182,7 @@
 	return res, nil
 }
 
-<<<<<<< HEAD
-func (m *proposalsManager) addToCache(proposals []proposal.PricedServiceProposal) {
-	m.cache = proposals
-}
-
-func (m *proposalsManager) mapToProposalsResponse(serviceProposals []proposal.PricedServiceProposal) (*getProposalsResponse, error) {
-=======
-func (m *proposalsManager) map2Response(serviceProposals []market.ServiceProposal) (*getProposalsResponse, error) {
->>>>>>> 38f93e33
+func (m *proposalsManager) map2Response(serviceProposals []proposal.PricedServiceProposal) (*getProposalsResponse, error) {
 	var proposals []*proposalDTO
 	for _, p := range serviceProposals {
 		proposals = append(proposals, m.mapProposal(&p))
