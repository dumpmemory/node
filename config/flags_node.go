--- conflicted
+++ resolved
@@ -37,11 +37,7 @@
 	FlagDiscoveryType = cli.StringSliceFlag{
 		Name:  "discovery.type",
 		Usage: `Proposal discovery adapter(s) separated by comma. Options: { "api", "broker", "api,broker,dht" }`,
-<<<<<<< HEAD
-		Value: cli.NewStringSlice("api", "dht"),
-=======
 		Value: cli.NewStringSlice("api"),
->>>>>>> dd44549b
 	}
 	// FlagDiscoveryPingInterval proposal ping interval in seconds.
 	FlagDiscoveryPingInterval = cli.DurationFlag{
