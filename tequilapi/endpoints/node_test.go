--- conflicted
+++ resolved
@@ -38,11 +38,8 @@
 type mockMonitoringAgent struct {
 	status   node.MonitoringAgentStatuses
 	sessions []node.SessionItem
-<<<<<<< HEAD
+	data     node.TransferredData
 	count    node.SessionsCount
-=======
-	data     node.TransferredData
->>>>>>> 93cb773e
 }
 
 func (nodeStatusTracker *mockNodeStatusProvider) Status() node.MonitoringStatus {
@@ -57,13 +54,12 @@
 	return nodeMonitoringAgentTracker.sessions, nil
 }
 
-<<<<<<< HEAD
+func (nodeMonitoringAgentTracker *mockMonitoringAgent) TransferredData(_ string) (node.TransferredData, error) {
+	return nodeMonitoringAgentTracker.data, nil
+}
+
 func (nodeMonitoringAgentTracker *mockMonitoringAgent) SessionsCount(_ string) (node.SessionsCount, error) {
 	return nodeMonitoringAgentTracker.count, nil
-=======
-func (nodeMonitoringAgentTracker *mockMonitoringAgent) TransferredData(_ string) (node.TransferredData, error) {
-	return nodeMonitoringAgentTracker.data, nil
->>>>>>> 93cb773e
 }
 
 func Test_NodeStatus(t *testing.T) {
